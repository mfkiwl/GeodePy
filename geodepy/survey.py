--- conflicted
+++ resolved
@@ -8,14 +8,9 @@
 import os
 import numpy as np
 import itertools
-<<<<<<< HEAD
 from math import sqrt, degrees, radians, sin, cos, asin
-from geodepy.convert import dec2hp, hp2dec
-=======
-from math import sqrt, degrees, radians, sin, cos, asin, atan
 from datetime import datetime
-from geodepy.convert import dd2dms, dms2dd, dd2sec
->>>>>>> 74c4592e
+from geodepy.convert import dec2hp, hp2dec, dd2sec
 
 
 # Defines a bunch of classes required to convert GSI (or any other format) to DynaNet v3 Format
